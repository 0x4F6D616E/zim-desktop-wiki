# -*- coding: utf-8 -*-

# Copyright 2008-2013 Jaap Karssenberg <jaap.karssenberg@gmail.com>

'''This module contains a web interface for zim. This is an alternative
to the GUI application.

It can be run either as a stand-alone web server or embedded in another
server as a cgi-bin script or using  one of the python web frameworks
using the "WSGI" API.

The main classes here are L{WWWInterface} which implements the interface
(and is callable as a "WSGI" application) and L{Server} which implements
the standalone server.
'''

# TODO setting for doc_root_url when running in CGI mode
# TODO support "etg" and "if-none-match' headers at least for icons
# TODO: redirect server logging to logging module + set default level to -V in server process


import sys
import socket
import logging
import gobject

from wsgiref.headers import Headers
import urllib

from zim.errors import Error
from zim.notebook import Notebook, Path, Page, IndexPage, PageNameError
from zim.fs import File, Dir, FileNotFoundError
<<<<<<< HEAD
from zim.formats import ParseTree, TreeBuilder, BaseLinker
from zim.config import data_file, ConfigManager
from zim.plugins import PluginManager
=======
from zim.formats import BaseLinker
from zim.config import data_file
>>>>>>> fd454953
from zim.stores import encode_filename
from zim.parsing import url_encode


logger = logging.getLogger('zim.www')


class WWWError(Error):
	'''Error with http error code'''

	#: mapping of error number to string - extend when needed
	statusstring = {
		'403': 'Forbidden',
		'404': 'Not Found',
		'405': 'Method Not Allowed',
		'500': 'Internal Server Error',
	}

	def __init__(self, msg, status='500', headers=None):
		'''Constructor
		@param msg: specific error message - will be appended after
		the standard error string
		@param status: error code, e.g. '500' for "Internal Server Error"
		or '404' for "Not Found" - see http specifications for valid
		error codes
		@param headers: additional http headers for the error response,
		list of 2-tuples with header name and value
		'''
		self.status = '%s %s' % (status, self.statusstring[status])
		self.headers = headers
		self.msg = self.status
		if msg:
			self.msg += ' - ' + msg


class PageNotFoundError(WWWError):
	'''Error whan a page is not found (404)'''

	description = '''\
You tried to open a page that does not exist.
'''

	def __init__(self, page):
		if not isinstance(page, basestring):
			page = page.name
		WWWError.__init__(self, 'No such page: %s' % page, status='404')


class PathNotValidError(WWWError):
	'''Error when the url points to an invalid page path'''

	description = '''\
The requested path is not valid
'''

	def __init__(self):
		WWWError.__init__(self, 'Invalid path', status='403')


class WWWInterface(object):
	'''Class to handle the WWW interface for zim notebooks.

	Objects of this class are callable, so they can be used as application
	objects within a WSGI compatible framework. See PEP 333 for details
	(U{http://www.python.org/dev/peps/pep-0333/}).

	For basic handlers to run this interface see the "wsgiref" package
	in the standard library for python.
	'''

	def __init__(self, notebook, config=None, template='Default'):
		'''Constructor
		@param notebook: a L{Notebook} object
		@param config: optional C{ConfigManager} object
		@param template: html template for zim pages
		'''
		assert isinstance(notebook, Notebook)
		self.notebook = notebook
		self.config = config or ConfigManager(profile=notebook.profile)

		self.output = None
		if isinstance(template, basestring):
			from zim.templates import get_template
			self.template = get_template('html', template)
			if not self.template:
				raise AssertionError, 'Could not find html template: %s' % template
		else:
			self.template = template

		self.linker = WWWLinker(self.notebook)
		self.template.set_linker(self.linker)

		self.plugins = PluginManager(self.config)
		self.plugins.extend(notebook.index)
		self.plugins.extend(notebook)
		self.plugins.extend(self)

		#~ self.notebook.index.update()

	def __call__(self, environ, start_response):
		'''Main function for handling a single request. Follows the
		WSGI API.

		@param environ: dictionary with environment variables for the
		request and some special variables. See the PEP for expected
		variables.

		@param start_response: a function that can be called to set the
		http response and headers. For example::

			start_response(200, [('Content-Type', 'text/plain')])

		@returns: the html page content as a list of lines
		'''
		headerlist = []
		headers = Headers(headerlist)
		path = environ.get('PATH_INFO', '/')
		try:
			methods = ('GET', 'HEAD')
			if not environ['REQUEST_METHOD'] in methods:
				raise WWWError('405', headers=[('Allow', ', '.join(methods))])

			# cleanup path
			#~ print 'INPUT', path
			path = path.replace('\\', '/') # make it windows save
			isdir = path.endswith('/')
			parts = [p for p in path.split('/') if p and not p == '.']
			if [p for p in parts if p.startswith('.')]:
				# exclude .. and all hidden files from possible paths
				raise PathNotValidError()
			path = '/' + '/'.join(parts)
			if isdir and not path == '/': path += '/'
			#~ print 'PATH', path

			if not path:
				path = '/'
			elif path == '/favicon.ico':
				path = '/+resources/favicon.ico'
			else:
				path = urllib.unquote(path)

			if path == '/':
				headers.add_header('Content-Type', 'text/html', charset='utf-8')
				content = self.render_index()
			elif path.startswith('/+docs/'):
				dir = self.notebook.document_root
				if not dir:
					raise PageNotFoundError(path)
				file = dir.file(path[7:])
				content = [file.raw()]
					# Will raise FileNotFound when file does not exist
				headers['Content-Type'] = file.get_mimetype()
			elif path.startswith('/+file/'):
				file = self.notebook.dir.file(path[7:])
					# TODO: need abstraction for getting file from top level dir ?
				content = [file.raw()]
					# Will raise FileNotFound when file does not exist
				headers['Content-Type'] = file.get_mimetype()
 			elif path.startswith('/+resources/'):
				if self.template.resources_dir:
					file = self.template.resources_dir.file(path[12:])
					if not file.exists():
						file = data_file('pixmaps/%s' % path[12:])
				else:
					file = data_file('pixmaps/%s' % path[12:])

				if file:
					content = [file.raw()]
						# Will raise FileNotFound when file does not exist
					headers['Content-Type'] = file.get_mimetype()
	 			else:
					raise PageNotFoundError(path)
			else:
				# Must be a page or a namespace (html file or directory path)
				headers.add_header('Content-Type', 'text/html', charset='utf-8')
				if path.endswith('.html'):
					pagename = path[:-5].replace('/', ':')
				elif path.endswith('/'):
					pagename = path[:-1].replace('/', ':')
				else:
					raise PageNotFoundError(path)

				path = self.notebook.resolve_path(pagename)
				page = self.notebook.get_page(path)
				if page.hascontent:
					content = self.render_page(page)
				elif page.haschildren:
					content = self.render_index(page)
				else:
					raise PageNotFoundError(page)
		except Exception, error:
			headerlist = []
			headers = Headers(headerlist)
			headers.add_header('Content-Type', 'text/plain', charset='utf-8')
			if isinstance(error, (WWWError, FileNotFoundError)):
				logger.error(error.msg)
				if isinstance(error, FileNotFoundError):
					error = PageNotFoundError(path)
					# show url path instead of file path
				if error.headers:
					for key, value in error.headers:
						headers.add_header(key, value)
				start_response(error.status, headerlist)
				content = unicode(error).splitlines(True)
			# TODO also handle template errors as special here
			else:
				# Unexpected error - maybe a bug, do not expose output on bugs
				# to the outside world
				logger.exception('Unexpected error:')
				start_response('500 Internal Server Error', headerlist)
				content = ['Internal Server Error']
			if environ['REQUEST_METHOD'] == 'HEAD':
				return []
			else:
				return [string.encode('utf-8') for string in content]
		else:
			start_response('200 OK', headerlist)
			if environ['REQUEST_METHOD'] == 'HEAD':
				return []
			elif 'utf-8' in headers['Content-Type']:
				return [string.encode('utf-8') for string in content]
			else:
				return content

	def render_index(self, namespace=None):
		'''Render an index page
		@param namespace: the namespace L{Path}
		@returns: html as a list of lines
		'''
		page = IndexPage(self.notebook, namespace)
		return self.render_page(page)

	def render_page(self, page):
		'''Render a single page from the notebook
		@param page: a L{Page} object
		@returns: html as a list of lines
		'''
		return self.template.process(self.notebook, page)


class WWWLinker(BaseLinker):
	'''Implements a L{linker<BaseLinker>} that returns the correct
	links for the way the server handles URLs.
	'''

	def __init__(self, notebook, path=None):
		BaseLinker.__init__(self)
		self.notebook = notebook
		self.path = path

	def resource(self, path):
		return url_encode('/+resources/%s' % path)

	def icon(self, name):
		return url_encode('/+resources/%s.png' % name)

	def resolve_file(self, link):
		try:
			file = self.notebook.resolve_file(link, self.path)
		except:
			# typical error is a non-local file:// uri
			return None
		else:
			return File

	def link_page(self, link):
		try:
			page = self.notebook.resolve_path(link, source=self.path)
		except PageNameError:
			return ''
		else:
			return url_encode('/' + encode_filename(page.name) + '.html')
			# TODO use script location as root for cgi-bin

	def link_file(self, link):
		# cleanup the path
		isabs = link.startswith('/')
		isdir = link.endswith('/')
		link = link.replace('\\', '/')
		parts = [p for p in link.split('/') if p and not p == '.']
		# TODO fold '..'
		link = '/'.join(parts)
		if isabs and link != '/': link = '/' + link
		if isdir and link != '/': link += '/'

		if link.startswith('/'):
			# document root
			return url_encode('/+docs/' + link.lstrip('/'))
			# TODO use script location as root for cgi-bin
			# TODO allow alternative document root for cgi-bin
		else:
			# attachment or external file
			try:
				file = self.notebook.resolve_file(link, self.path)
				if file.ischild(self.notebook.dir):
					# attachment
					relpath = file.relpath(self.notebook.dir)
						# TODO: need abstract interface for this
					return url_encode('/+file/' + relpath)
				else:
					# external file -> file://
					return file.uri
			except:
				# typical error is a non-local file:// uri
				return link


def main(notebook, port=8080, public=True, **opts):
	httpd = make_server(notebook, port, public, **opts)
	logger.info("Serving HTTP on %s port %i...", httpd.server_name, httpd.server_port)
	httpd.serve_forever()


def make_server(notebook, port=8080, public=True, **opts):
	'''Create a simple http server
	@param notebook: the notebook location
	@param port: the http port to serve on
	@param public: allow connections to the server from other
	computers - if C{False} can only connect from localhost
	@param opts: options for L{WWWInterface.__init__()}
	@returns: a C{WSGIServer} object
	'''
	import wsgiref.simple_server
	app = WWWInterface(notebook, **opts) # FIXME make opts explicit
	if public:
		httpd = wsgiref.simple_server.make_server('', port, app)
	else:
		httpd = wsgiref.simple_server.make_server('localhost', port, app)
	return httpd<|MERGE_RESOLUTION|>--- conflicted
+++ resolved
@@ -30,14 +30,9 @@
 from zim.errors import Error
 from zim.notebook import Notebook, Path, Page, IndexPage, PageNameError
 from zim.fs import File, Dir, FileNotFoundError
-<<<<<<< HEAD
-from zim.formats import ParseTree, TreeBuilder, BaseLinker
+from zim.formats import BaseLinker
 from zim.config import data_file, ConfigManager
 from zim.plugins import PluginManager
-=======
-from zim.formats import BaseLinker
-from zim.config import data_file
->>>>>>> fd454953
 from zim.stores import encode_filename
 from zim.parsing import url_encode
 
