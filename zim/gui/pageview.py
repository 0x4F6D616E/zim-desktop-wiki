--- conflicted
+++ resolved
@@ -4027,11 +4027,7 @@
 	def do_width_changed(self):
 		if self._block: return
 		self._image_data.pop('height', None)
-<<<<<<< HEAD
-		self._image_data['width'] = self.form['width']
-=======
-		self._image_data['width'] = float(self.get_field('width'))
->>>>>>> 8c47bff3
+		self._image_data['width'] = float(self.form['width'])
 		h = int(float(self._image_data['width']) / self._ratio)
 		self._block = True
 		self.form['height'] = h
@@ -4040,13 +4036,8 @@
 	def do_height_changed(self):
 		if self._block: return
 		self._image_data.pop('width', None)
-<<<<<<< HEAD
 		self._image_data['height'] = float(self.form['height'])
-		w = int(self._ratio * self._image_data['height'])
-=======
-		self._image_data['height'] = float(self.get_field('height'))
 		w = int(self._ratio * float(self._image_data['height']))
->>>>>>> 8c47bff3
 		self._block = True
 		self.form['width'] = w
 		self._block = False
