--- conflicted
+++ resolved
@@ -655,34 +655,7 @@
 			return None # index not yet initialized ...
 
 		treepath = model.get_treepath(path)
-<<<<<<< HEAD
-=======
-		if not treepath:
-			if vivificate:
-				# path does not exist, but we can create it
-				path = model.index.touch(path)
-				treepath = model.get_treepath(path)
-				if not treepath \
-				and isinstance(model, gtk.TreeModelFilter):
-					return None # path is filtered
-				assert treepath, 'BUG: failed to touch placeholder'
-			else:
-				# path does not exist and we are not going to create it
-				return None
-
-		rowreference = gtk.TreeRowReference(model, treepath)
-			# make reference before cleanup - path may change
-
-		if self._cleanup and self._cleanup.valid():
-			mytreepath = self._cleanup.get_path()
-			if mytreepath != treepath:
-				indexpath = model.get_indexpath( model.get_iter(mytreepath) )
-				#~ print '!! CLEANUP', indexpath
-				model.index.cleanup(indexpath)
-
-		self._cleanup = rowreference
-
->>>>>>> da43db67
+
 		model.set_current_page(path) # highlight in model
 
 		return treepath
