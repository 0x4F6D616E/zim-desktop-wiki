--- conflicted
+++ resolved
@@ -100,38 +100,9 @@
 	)
 	# TODO disable pane setting if not embedded
 
-<<<<<<< HEAD
 	def __init__(self, config=None):
 		PluginClass.__init__(self, config)
 		self.connectto(TemplateManager, 'process-page', self.on_process_page_template)
-=======
-	def __init__(self, ui):
-		PluginClass.__init__(self, ui)
-		self.sidepane_widget = None # For the embedded version
-		self.ui_id_show_dialog = None # For the 'show dialog' action
-		self._set_template = None
-
-	def initialize_ui(self, ui):
-		if self.ui.ui_type == 'gtk':
-			self.ui.add_actions(ui_actions, self)
-			self.ui.add_ui(ui_xml, self)
-			self.connectto(TemplateManager, 'process-page', self.on_process_page_template)
-			self.connectto(self.ui, 'open-page')
-
-	def finalize_notebook(self, notebook):
-		self.do_preferences_changed()
-		self.connectto(notebook, 'suggest-link', self.suggest_link)
-
-	def destroy(self):
-		if self._set_template:
-			ns = self._set_template
-			try:
-				self.ui.notebook.namespace_properties[ns].remove('template')
-			except KeyError:
-				pass
-		self.destroy_embedded_widget()
-		PluginClass.destroy(self)
->>>>>>> 04ef97bd
 
 		self.preferences.connect('changed', self.on_preferences_changed)
 		self.on_preferences_changed(self.preferences)
@@ -185,7 +156,6 @@
 			return None
 
 
-<<<<<<< HEAD
 class DateRangeTemplateFunction(TemplateFunction):
 	'''Function to be used in templates to iterate a range of dates'''
 
@@ -217,12 +187,9 @@
 		self.on_preferences_changed(plugin.preferences)
 		self.connectto(plugin.preferences, 'changed', self.on_preferences_changed)
 
-		self.connectto(notebook, 'suggest_link')
-
-	def on_suggest_link(self, source, text):
-=======
-	def suggest_link(self, notebook, source, text):
->>>>>>> 04ef97bd
+		self.connectto(notebook, 'suggest-link')
+
+	def on_suggest_link(self, notebook, source, text):
 		#~ if date_path_re.match(path.text):
 		#~ 	return Path(text)
 		if re.match(r'^\d{4}-\d{2}-\d{2}$', text):
@@ -256,8 +223,8 @@
 	@action(_('To_day'), accelerator='<Alt>D') # T: menu item
 	def go_page_today(self):
 		today = datetime.date.today()
-		path = self.path_from_date(today)
-		self.ui.open_page(path)
+		path = self.plugin.path_from_date(today)
+		self.window.ui.open_page(path) # XXX
 
 	# TODO: hook to the pageview end-of-word signal and link dates
 	#       add a preference for this
