--- conflicted
+++ resolved
@@ -89,6 +89,20 @@
 
 	}
 
+	@classmethod
+	def check_dependencies_ok(klass):
+		'''Like check_dependencies, but just returns boolean'''
+		return all(dep[1] for dep in klass.check_dependencies())
+
+	@classmethod
+	def check_dependencies(klass):
+		'''This method checks which dependencies are met. It should return a list of tuples,
+		each consisting of a string with the name of the dependency and a boolean indicating 
+		if it is fulfilled or not. If a plugin has no dependencies it should return an empty
+		list (which is what the abse class does).
+		'''
+		return []
+
 	def __init__(self, ui):
 		gobject.GObject.__init__(self)
 		self.ui = ui
@@ -121,7 +135,6 @@
 			for key, value in defaults.items():
 				self.uistate.setdefault(key, value)
 
-<<<<<<< HEAD
 	def initialize_ui(self, ui):
 		'''Callback called during contruction of the ui.
 		Can be overloaded by subclasses.
@@ -150,20 +163,6 @@
 		'''
 		# FIXME more documentation how / when to use this
 		pass
-=======
-	@classmethod
-	def check_dependencies_ok(klass):
-		'''Like check_dependencies, but just returns boolean'''
-		return all(dep[1] for dep in klass.check_dependencies())
-
-	@classmethod
-	def check_dependencies(klass):
-		'''This method checks which dependencies are met'''
-		#returns a list of tuples, one for each dependency.
-		#each tuple contains a string with the name of the dependency and a
-		#boolean indicating if it is fulfilled
-		return []
->>>>>>> c040d770
 
 	def do_preferences_changed(self):
 		'''Handler called when preferences are changed by the user.
